import libc

public class Application {
    public static let VERSION = "0.5.0"

    /**
        The router driver is responsible
        for returning registered `Route` handlers
        for a given request.
    */
    public lazy var router: RouterDriver = BranchRouter()

    /**
        The server driver is responsible
        for handling connections on the desired port.
        This property is constant since it cannot
        be changed after the server has been booted.
    */
    public lazy var server: Server = HTTPStreamServer<Socket>()

    /**
        The session driver is responsible for
        storing and reading values written to the
        users session.
    */
    public let session: SessionDriver

    /**
        Provides access to config settings.
    */
    public lazy var config: Config = Config(application: self)

    /**
        Provides access to console.
    */
    public private(set) lazy var console: Console = Console(application: self)

    /**
        Provides access to the underlying
        `HashDriver`.
    */
    public let hash: Hash

    /**
        `Middleware` will be applied in the order
        it is set in this array.

        Make sure to append your custom `Middleware`
        if you don't want to overwrite default behavior.
    */
    public var middleware: [Middleware]

    /**
        Provider classes that have been registered
        with this application
    */
    public var providers: [Provider]

    /**
        Internal value populated the first time
        self.environment is computed
    */
    private var detectedEnvironment: Environment?

    /**
        Current environment of the application
    */
    public var environment: Environment {
        if let environment = self.detectedEnvironment {
            return environment
        }

        let environment = bootEnvironment()
        self.detectedEnvironment = environment
        return environment
    }

    /**
        Optional handler to be called when detecting the
        current environment.
    */
    public var detectEnvironmentHandler: ((String) -> Environment)?

    /**
        The work directory of your application is
        the directory in which your Resources, Public, etc
        folders are stored. This is normally `./` if
        you are running Vapor using `.build/xxx/App`
    */
    public var workDir = "./" {
        didSet {
            if self.workDir.characters.last != "/" {
                self.workDir += "/"
            }
        }
    }

    /**
        Resources directory relative to workDir
    */
    public var resourcesDir: String {
        return workDir + "Resources/"
    }

    var scopedHost: String?
    var scopedMiddleware: [Middleware] = []
    var scopedPrefix: String?

    var booted = false
    var routes: [Route] = []

    /**
        Initialize the Application.
    */
    public init(sessionDriver: SessionDriver? = nil) {
        self.middleware = [
            AbortMiddleware(),
        ]

        self.providers = []

        let hash = Hash()
        
        self.session = sessionDriver ?? MemorySessionDriver(hash: hash)
        self.hash = hash

        self.middleware.append(
            SessionMiddleware(session: session)
        )
    }

    public func bootProviders() {
        for provider in self.providers {
            provider.boot(self)
        }
    }

    func bootEnvironment() -> Environment {
        var environment: String

        if let value = Process.valueFor(argument: "env") {
            Log.info("Environment override: \(value)")
            environment = value
        } else {
            // TODO: This should default to "production" in release builds
            environment = "development"
        }

        if let handler = self.detectEnvironmentHandler {
            return handler(environment)
        } else {
            return Environment.fromString(environment)
        }
    }

    /**
        If multiple environments are passed, return
        value will be true if at least one of the passed
        in environment values matches the app environment
        and false if none of them match.

        If a single environment is passed, the return
        value will be true if the the passed in environment
        matches the app environment.
    */
    public func inEnvironment(environments: Environment...) -> Bool {
        if environments.count == 1 {
            return self.environment == environments[0]
        } else {
            return environments.contains(self.environment)
        }
    }

    func boot() {
        guard !booted else {
            return
        }

        bootArguments()
        bootProviders()
        bootRoutes()

        if environment == .Production {
            Log.info("Production mode detected, disabling information logs.")
            Log.enabledLevels = [.Error, .Fatal]
        }

        booted = true
    }

    func bootRoutes() {
        routes.forEach(router.register)
    }

    func bootArguments() {
        //grab process args
        if let workDir = Process.valueFor(argument: "workDir") {
            Log.info("Work dir override: \(workDir)")
            self.workDir = workDir
        }
    }

    /**
        Starts console
    */
<<<<<<< HEAD
    public func start() {
        console.run()
    }

    // swiftlint:disable variable_name
    /**
        Boots and runs the chosen server driver
=======
    public func start(ip ip: String? = nil, port: Int? = nil) {
        self.ip = ip ?? self.ip
        self.port = port ?? self.port

        bootArguments()
        bootProviders()

        bootRoutes()
>>>>>>> 56fd1d5d

        - parameter ip: Optionally override default ip (0.0.0.0)
        - parameter port: Optionally override default port (8080)
        - throws:
    */
    public func serve(ip ip: String = "0.0.0.0", port: Int = 8080) throws {
        self.boot()
        server.delegate = self

<<<<<<< HEAD
        try server.boot(ip: ip, port: port)
=======
        do {
            Log.info("Server starting on \(self.ip):\(self.port)")
            try server.serve(self, on: self.ip, at: self.port)
        } catch {
            Log.error("Server start error: \(error)")
        }
>>>>>>> 56fd1d5d
    }
    // swiftlint:enable variable_name

    func checkFileSystem(request: Request) -> Request.Handler? {
        // Check in file system
        let filePath = self.workDir + "Public" + (request.uri.path ?? "")

        guard FileManager.fileAtPath(filePath).exists else {
            return nil
        }

        // File exists
        if let fileBody = try? FileManager.readBytesFromFile(filePath) {
            return Request.Handler { _ in
                return Response(status: .ok, headers: [:], body: Data(fileBody))
            }
        } else {
            return Request.Handler { _ in
                Log.warning("Could not open file, returning 404")
                return Response(status: .notFound, text: "Page not found")
            }
        }
    }
}

extension Application: Responder {

    public func respond(request: Request) throws -> Response {
        Log.info("\(request.method) \(request.uri.path ?? "/")")

        var responder: Responder
        var request = request

        request.parseData()

        // Check in routes
        if let (parameters, routerHandler) = router.route(request) {
            request.parameters = parameters
            responder = routerHandler
        } else if let fileHander = self.checkFileSystem(request) {
            responder = fileHander
        } else {
            // Default not found handler
            responder = Request.Handler { _ in
                return Response(status: .notFound, text: "Page not found")
            }
        }

        // Loop through middlewares in order
        for middleware in self.middleware {
            responder = middleware.intercept(responder)
        }

        var response: Response
        do {
            response = try responder.respond(request)

            if response.headers["Content-Type"].first == nil {
                Log.warning("Response had no 'Content-Type' header.")
            }
        } catch {
            var error = "Server Error: \(error)"
            if environment == .Production {
                error = "Something went wrong"
            }

            response = Response(error: error)
        }

        response.headers["Date"] = Response.Headers.Values(Response.date)
        response.headers["Server"] = Response.Headers.Values("Vapor \(Application.VERSION)")

        return response
    }

}<|MERGE_RESOLUTION|>--- conflicted
+++ resolved
@@ -120,7 +120,7 @@
         self.providers = []
 
         let hash = Hash()
-        
+
         self.session = sessionDriver ?? MemorySessionDriver(hash: hash)
         self.hash = hash
 
@@ -203,7 +203,6 @@
     /**
         Starts console
     */
-<<<<<<< HEAD
     public func start() {
         console.run()
     }
@@ -211,16 +210,6 @@
     // swiftlint:disable variable_name
     /**
         Boots and runs the chosen server driver
-=======
-    public func start(ip ip: String? = nil, port: Int? = nil) {
-        self.ip = ip ?? self.ip
-        self.port = port ?? self.port
-
-        bootArguments()
-        bootProviders()
-
-        bootRoutes()
->>>>>>> 56fd1d5d
 
         - parameter ip: Optionally override default ip (0.0.0.0)
         - parameter port: Optionally override default port (8080)
@@ -228,18 +217,8 @@
     */
     public func serve(ip ip: String = "0.0.0.0", port: Int = 8080) throws {
         self.boot()
-        server.delegate = self
-
-<<<<<<< HEAD
-        try server.boot(ip: ip, port: port)
-=======
-        do {
-            Log.info("Server starting on \(self.ip):\(self.port)")
-            try server.serve(self, on: self.ip, at: self.port)
-        } catch {
-            Log.error("Server start error: \(error)")
-        }
->>>>>>> 56fd1d5d
+
+        try server.serve(self, on: ip, at: port)
     }
     // swiftlint:enable variable_name
 

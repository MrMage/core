#!/usr/bin/env swift

#if os(OSX)
    import Darwin
#else
    import Glibc
#endif

class Vapor {
    /// Space separated args from shell
    var arguments: [String]

<<<<<<< HEAD
    /// True if the --release flag was passed
    var release = false

    /// Any arguments starting with --
=======
    var release = false
    var swift2 = false
    var withoutGit = false

>>>>>>> ee547a50
    var flags: [String]

    /**
        Intializes the CLI from an
        array of arguments received from the shell.

        - parameter arguments: Space separated args from shell
    */
    init(arguments: [String]) {
        var commands: [String] = []
        var flags: [String] = []

        for argument in arguments {
            if argument.characters.first == "-" {
                if argument == "--release" {
                    release = true
<<<<<<< HEAD
=======
                } else if argument == "--swift2.2" {
                    swift2 = true
                } else if argument == "--without-git" {
                    withoutGit = true
>>>>>>> ee547a50
                } else {
                    flags.append(argument)
                }
            } else {
                commands.append(argument)
            }
        }

        self.arguments = commands
        self.flags = flags

        if commands.count < 2 {
            printUsage()
            fail("Invalid number of arguments.")
        }
    }
    /**
        Starts the CLI and determines
        which command should run, if any.
    */
    func start() {
        if let command = Command(rawValue: arguments[1]) {

            #if os(OSX)
            switch command {
            case .Clean:
                clean()
            case .Build:
                build()
            case .Run:
                run()
            case .New:
                newProject()
            case .Help:
                help()
            case .SelfUpdate:
                selfUpdate()
            case .Xcode:
                xcode()
            }
            #else
            switch command {
            case .Clean:
                clean()
            case .Build:
                build()
            case .Run:
                run()
            case .New:
                newProject()
            case .Help:
                help()
            case .SelfUpdate:
                selfUpdate()
            }
            #endif

        } else {
            fail("Unknown command: \(Process.arguments[1])")
        }
    }

    enum Error: ErrorProtocol {
        case System(Int32)
    }

    /**
        The available commands.
    */
    enum Command: String {
        case Clean = "clean"
        case Build = "build"
        case Run = "run"
        case New = "new"
        case Help = "help"
        case SelfUpdate = "self-update"
        #if os(OSX)
        case Xcode = "xcode"
        #endif

        #if os(OSX)
        static var all: [Command] = [.Clean, .Build, .Run, .New, .Help, .SelfUpdate, .Xcode]  
        #else  
        static var all: [Command] = [.Clean, .Build, .Run, .New, .Help, .SelfUpdate]
        #endif
    }

    /**
        Prints out usage information
        including available commands.
    */
    func printUsage() {
        let names = Command.all.map { command in
            return command.rawValue
        }

        print("Usage: \(arguments[0]) [\(names.joined(separator: "|"))]")
    }

    /**
        Attempts to run the supplied
        command or throws an error.

        - parameter command: Command to run
    */
    func run(_ command: String) throws {
        let result = system(command)

        if result != 0 {
            throw Error.System(result)
        }
    }

    /**
        Runs the supplied command in
        the shell or prints the supplied
        error message if the command fails.

        - parameter command: Command to run
        - parameter errorMessage: Prints if command fails
    */
    func run(_ command: String, orFail errorMessage: String) {
        do {
            try run(command)
        } catch {
            fail(errorMessage)
        }
    }

    /**
        Prints out an error message
        and exits the script.

        - parameter message: Error message to print
    */
    func fail(_ message: String) {
        print("Error: \(message)")
        exit(1)
    }

    /**
        Removes the Packages and .build
        folders from the current directory.
    */
    func clean() {
        run("rm -rf Packages .build", orFail: "Could not clean")
        print("Cleaned.")
    }
<<<<<<< HEAD
    
    /**
        Attempts to compile the Vapor
        project in the current directory.
    */
    func build() {
=======

    func build() {
        if swift2 {
            buildSwift2()
        } else {
            buildSwift3()
        }
    }

    func buildSwift3() {
>>>>>>> ee547a50
        do {
            var buildFlags = ""
            if release {
                buildFlags = "-c release"
            }
            try run("swift build \(buildFlags)")
        } catch {
            print()
            print("Usage: vapor build")
            print("Make sure you are running Apple Swift version 3.0.")
            print("Vapor only supports the latest snapshot.")
            print("Run swift --version to check your version.")
            print()
            fail("Could not build project.")
        }
    }

<<<<<<< HEAD
    /**
        Attempts to run the Vapor
        project in the current directory.
    */
=======
    func buildSwift2() {
        print("Building...")
        run("mkdir -p .build", orFail: "Could not create .build directory")

        #if os(Linux)
            let cc = "swiftc"
            let include = "/usr/local/include/vapor/"
            let lib = "/usr/local/lib/"
            let rpath = "-Xlinker -rpath -Xlinker /usr/local/lib/"
        #else
            let cc = "xcrun -sdk macosx swiftc"
            let include = "/usr/local/opt/vapor/include/"
            let lib = "/usr/local/opt/vapor/lib/"
            let rpath = ""
        #endif

        var cflags = ""
        if release {
            cflags = "-O"
        }

        var files = "App/main.swift App/**/*.swift"

        if arguments.count >= 3 {
            files = ""
            for i in 2..<arguments.count {
                files += " " + arguments[i]
            }
        }

        do {
            try run("\(cc) \(cflags) \(files) -I \(include) -L \(lib) -lVapor -lJay -lHummingbird -llibc -lStrand \(rpath) -o .build/VaporApp")
            print("Built: .build/VaporApp")
        } catch {
            print()
            print("Usage: vapor build [file1, file2, ...]")
            print("Make sure you are running Apple Swift version 2.2.")
            print("Run \(cc) --version to check your version.")
            print()
            fail("Could not build project.")
        }
    }

>>>>>>> ee547a50
    func run() {
        print("Running...")
        do {
            var name = "App"
            let folder = release ? "release" : "debug"

<<<<<<< HEAD
            if arguments.count >= 3 {
                name = arguments[2]
=======

            if swift2 {
                try run(".build/VaporApp")
            } else {
                var name = "App"
                let folder = release ? "release" : "debug"

                #if swift(>=3.0)
                    let args = flags.joined(separator: " ")
                #else
                    let args = flags.joinWithSeparator(" ")
                #endif

                if arguments.count >= 3 {
                    name = arguments[2]
                }

                try run(".build/\(folder)/\(name) \(args)")
>>>>>>> ee547a50
            }
            
            let flagString = flags.joined(separator: " ")
            try run(".build/\(folder)/\(name) \(flagString)")
        } catch Error.System(let result) {
            if result != 2 {
                fail("Could not run project")
            }
        } catch {
            fail("Unknown error")
        }
    }

    /**
        Clones the Vapor Example
        project as a boilerplate.
    */
    func newProject() {
        if arguments.count < 3 {
            print("Usage: \(arguments[0]) \(arguments[1]) <project-name>")
            fail("Invalid number of arguments.")
        }
        let name = arguments[2]

        do {
            let escapedName = "\"\(name)\"" // FIX: Doesn’t support names with quotes
            try run("mkdir \(escapedName)")
            try run("curl -L https://github.com/qutheory/vapor-example/archive/master.tar.gz > \(escapedName)/vapor-example.tar.gz")
            try run("tar -xzf \(escapedName)/vapor-example.tar.gz --strip-components=1 --directory \(escapedName)")
            let _ = try? run("rm \(escapedName)/vapor-example.tar.gz")

            if withoutGit == false {
                try run("git init \(escapedName)")
            }

            print()
            print("Project \"\(name)\" has been created.")
            print("Enjoy!")
            print()
        } catch {
            fail("Could not clone repository")
        }
    }

    /**
        Updates this CLI script
        in the bin from the latest version online.
    */
    func selfUpdate() {
        do {
            try run("wget cli.qutheory.io -O vapor")
        } catch {
            print("Could not download Vapor CLI.")
            print("Make sure you have 'wget' installed.")
            return
        }

        do {
            try run("chmod +x vapor")
            try run("sudo mv vapor /usr/local/bin")
        } catch {
            print("Could not move Vapor CLI to bin.")
            print("Try using 'sudo'.")
            return
        }

        print("Vapor CLI updated.")
    }

    #if os(OSX)
    /**
        Generates and opens an Xcode
        project for Vapor module in the current dir.
    */
    func xcode() {
        print("Generating Xcode Project...")

        do {
            try run("swift build --generate-xcodeproj")
        } catch {
            print("Could not generate Xcode Project.")
            return
        }

        print("Opening Xcode...")

        do {
            try run("open *.xcodeproj")
        } catch {
            print("Could not open Xcode Project.")
            return
        }
    }
    #endif

    /**
        Displays information about how to use 
        the CLI and what its various commands do.
    */
    func help() {
        print()
        printUsage()
        print()
        print("Flags:")
        print("  --release")
        print("    Builds and runs with optimizations")
        print()
<<<<<<< HEAD
=======
        print("  --swift2.2")
        print("    Builds and runs using Swift 2.2")
        print()
        print("  --without-git")
        print("    Skips initialization of an empty Git repository")
        print()
>>>>>>> ee547a50
        print("Options:")
        print("  build [file1, file2, ...]")
        print("    Builds source files and links Vapor libs.")
        print("    Defaults to App/ folder structure.")
        print()
        print("  run")
        print("    Runs the executable built by vapor build.")
        print("    To pass arguments to the program, ")
        print("    run it manually .build/VaporApp")
        print()
        print("  new <project-name>")
        print("    Clones the Vapor Example to a given ")
        print("    folder name and initializes an empty")
        print("    Git repository inside it.")
        print()
        print("  self-update")
        print("    Downloads the latest version of")
        print("    the Vapor command line interface.")

        #if os(OSX)
        print()
        print("  xcode")
        print("    Generates and opens an Xcode Project.")
        #endif

        print()
        print("  clean")
        print()
        print("  help")
        print()
        print("Community:")
        print("  Join our Slack if you have questions, ")
        print("  need help, or want to contribute.")
        print("  http://slack.qutheory.io")
        print()
    }
}

let cli = Vapor(arguments: Process.arguments)
cli.start()

exit(0)<|MERGE_RESOLUTION|>--- conflicted
+++ resolved
@@ -10,17 +10,13 @@
     /// Space separated args from shell
     var arguments: [String]
 
-<<<<<<< HEAD
     /// True if the --release flag was passed
     var release = false
 
+	/// True if the --without-git flag was passed
+	var withoutGit = false
+
     /// Any arguments starting with --
-=======
-    var release = false
-    var swift2 = false
-    var withoutGit = false
-
->>>>>>> ee547a50
     var flags: [String]
 
     /**
@@ -37,13 +33,8 @@
             if argument.characters.first == "-" {
                 if argument == "--release" {
                     release = true
-<<<<<<< HEAD
-=======
-                } else if argument == "--swift2.2" {
-                    swift2 = true
                 } else if argument == "--without-git" {
                     withoutGit = true
->>>>>>> ee547a50
                 } else {
                     flags.append(argument)
                 }
@@ -192,25 +183,12 @@
         run("rm -rf Packages .build", orFail: "Could not clean")
         print("Cleaned.")
     }
-<<<<<<< HEAD
     
     /**
         Attempts to compile the Vapor
         project in the current directory.
     */
     func build() {
-=======
-
-    func build() {
-        if swift2 {
-            buildSwift2()
-        } else {
-            buildSwift3()
-        }
-    }
-
-    func buildSwift3() {
->>>>>>> ee547a50
         do {
             var buildFlags = ""
             if release {
@@ -228,85 +206,18 @@
         }
     }
 
-<<<<<<< HEAD
     /**
         Attempts to run the Vapor
         project in the current directory.
     */
-=======
-    func buildSwift2() {
-        print("Building...")
-        run("mkdir -p .build", orFail: "Could not create .build directory")
-
-        #if os(Linux)
-            let cc = "swiftc"
-            let include = "/usr/local/include/vapor/"
-            let lib = "/usr/local/lib/"
-            let rpath = "-Xlinker -rpath -Xlinker /usr/local/lib/"
-        #else
-            let cc = "xcrun -sdk macosx swiftc"
-            let include = "/usr/local/opt/vapor/include/"
-            let lib = "/usr/local/opt/vapor/lib/"
-            let rpath = ""
-        #endif
-
-        var cflags = ""
-        if release {
-            cflags = "-O"
-        }
-
-        var files = "App/main.swift App/**/*.swift"
-
-        if arguments.count >= 3 {
-            files = ""
-            for i in 2..<arguments.count {
-                files += " " + arguments[i]
-            }
-        }
-
-        do {
-            try run("\(cc) \(cflags) \(files) -I \(include) -L \(lib) -lVapor -lJay -lHummingbird -llibc -lStrand \(rpath) -o .build/VaporApp")
-            print("Built: .build/VaporApp")
-        } catch {
-            print()
-            print("Usage: vapor build [file1, file2, ...]")
-            print("Make sure you are running Apple Swift version 2.2.")
-            print("Run \(cc) --version to check your version.")
-            print()
-            fail("Could not build project.")
-        }
-    }
-
->>>>>>> ee547a50
     func run() {
         print("Running...")
         do {
             var name = "App"
             let folder = release ? "release" : "debug"
 
-<<<<<<< HEAD
             if arguments.count >= 3 {
                 name = arguments[2]
-=======
-
-            if swift2 {
-                try run(".build/VaporApp")
-            } else {
-                var name = "App"
-                let folder = release ? "release" : "debug"
-
-                #if swift(>=3.0)
-                    let args = flags.joined(separator: " ")
-                #else
-                    let args = flags.joinWithSeparator(" ")
-                #endif
-
-                if arguments.count >= 3 {
-                    name = arguments[2]
-                }
-
-                try run(".build/\(folder)/\(name) \(args)")
->>>>>>> ee547a50
             }
             
             let flagString = flags.joined(separator: " ")
@@ -414,15 +325,9 @@
         print("  --release")
         print("    Builds and runs with optimizations")
         print()
-<<<<<<< HEAD
-=======
-        print("  --swift2.2")
-        print("    Builds and runs using Swift 2.2")
-        print()
         print("  --without-git")
         print("    Skips initialization of an empty Git repository")
         print()
->>>>>>> ee547a50
         print("Options:")
         print("  build [file1, file2, ...]")
         print("    Builds source files and links Vapor libs.")
